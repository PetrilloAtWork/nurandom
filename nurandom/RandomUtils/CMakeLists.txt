add_subdirectory(Providers)

art_make(
  SERVICE_LIBRARIES
    nurandom_RandomUtils_Providers
    art_Framework_Core
    art::Framework_Principal
    art::Framework_Services_Registry
    art::Persistency_Provenance
    art::Utilities
    art::Framework_Services_Optional_RandomNumberGenerator_service
    canvas::canvas
    MF_MessageLogger
    fhiclcpp
<<<<<<< HEAD
    cetlib::cetlib
    cetlib_except::cetlib_except
=======
    cetlib
    cetlib_except
>>>>>>> c25ba5f4
    ROOT::Core
  PLUGIN_LIBRARIES
    art_Framework_Core
    art::Persistency_Provenance
    canvas::canvas
    MF_MessageLogger
    fhiclcpp
    cetlib::cetlib
    cetlib_except::cetlib_except
    ${Boost_FILESYSTEM_LIBRARY}
    ${Boost_SYSTEM_LIBRARY}
)

install_source()
install_headers()
install_fhicl()<|MERGE_RESOLUTION|>--- conflicted
+++ resolved
@@ -12,13 +12,8 @@
     canvas::canvas
     MF_MessageLogger
     fhiclcpp
-<<<<<<< HEAD
     cetlib::cetlib
     cetlib_except::cetlib_except
-=======
-    cetlib
-    cetlib_except
->>>>>>> c25ba5f4
     ROOT::Core
   PLUGIN_LIBRARIES
     art_Framework_Core
